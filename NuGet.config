--- conflicted
+++ resolved
@@ -9,18 +9,12 @@
     <!--  Begin: Package sources from dotnet-extensions -->
     <add key="darc-int-dotnet-extensions-06a95a7" value="https://pkgs.dev.azure.com/dnceng/_packaging/darc-int-dotnet-extensions-06a95a71/nuget/v3/index.json" />
     <!--  Begin: Package sources from dotnet-razor-tooling -->
-<<<<<<< HEAD
-=======
     <add key="darc-int-dotnet-razor-tooling-256df67" value="https://pkgs.dev.azure.com/dnceng/_packaging/darc-int-dotnet-razor-tooling-256df67c/nuget/v3/index.json" />
->>>>>>> 1f49b663
     <!--  End: Package sources from dotnet-razor-tooling -->
     <!--  Begin: Package sources from dotnet-corefx -->
     <!--  End: Package sources from dotnet-corefx -->
     <!--  Begin: Package sources from dotnet-core-setup -->
-<<<<<<< HEAD
-=======
     <add key="darc-int-dotnet-core-setup-2d4bb96" value="https://pkgs.dev.azure.com/dnceng/_packaging/darc-int-dotnet-core-setup-2d4bb962/nuget/v3/index.json" />
->>>>>>> 1f49b663
     <!--  End: Package sources from dotnet-core-setup -->
     <!--  End: Package sources from dotnet-extensions -->
     <!--End: Package sources managed by Dependency Flow automation. Do not edit the sources above.-->
@@ -33,10 +27,7 @@
     <clear />
     <!--Begin: Package sources managed by Dependency Flow automation. Do not edit the sources below.-->
     <!--  Begin: Package sources from dotnet-core-setup -->
-<<<<<<< HEAD
-=======
     <add key="darc-int-dotnet-core-setup-2d4bb96" value="true" />
->>>>>>> 1f49b663
     <!--  Begin: Package sources from dotnet-efcore -->
     <add key="darc-int-dotnet-efcore-04a7251" value="true" />
     <!--  End: Package sources from dotnet-efcore -->
@@ -44,10 +35,7 @@
     <add key="darc-int-dotnet-extensions-06a95a7" value="true" />
     <!--  End: Package sources from dotnet-extensions -->
     <!--  Begin: Package sources from dotnet-razor-tooling -->
-<<<<<<< HEAD
-=======
     <add key="darc-int-dotnet-razor-tooling-256df67" value="true" />
->>>>>>> 1f49b663
     <!--  End: Package sources from dotnet-razor-tooling -->
     <!--  End: Package sources from dotnet-core-setup -->
     <!--  Begin: Package sources from dotnet-corefx -->
