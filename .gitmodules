--- conflicted
+++ resolved
@@ -69,15 +69,7 @@
 [submodule "modules/Identity"]
 	path = modules/Identity
 	url = https://github.com/aspnet/Identity.git
-<<<<<<< HEAD
 	branch = master
-[submodule "modules/IISIntegration"]
-	path = modules/IISIntegration
-	url = https://github.com/aspnet/IISIntegration.git
-	branch = master
-=======
-	branch = release/2.2
->>>>>>> 1ab2caa4
 [submodule "modules/JavaScriptServices"]
 	path = modules/JavaScriptServices
 	url = https://github.com/aspnet/JavaScriptServices.git
