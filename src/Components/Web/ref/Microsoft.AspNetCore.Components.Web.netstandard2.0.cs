// Copyright (c) .NET Foundation. All rights reserved.
// Licensed under the Apache License, Version 2.0. See License.txt in the project root for license information.

namespace Microsoft.AspNetCore.Components
{
    [System.AttributeUsageAttribute(System.AttributeTargets.Class, AllowMultiple=true, Inherited=true)]
    public sealed partial class BindInputElementAttribute : System.Attribute
    {
        public BindInputElementAttribute(string? type, string? suffix, string? valueAttribute, string? changeAttribute, bool isInvariantCulture, string? format) { }
        public string? ChangeAttribute { [System.Runtime.CompilerServices.CompilerGeneratedAttribute] get { throw null; } }
        public string? Format { [System.Runtime.CompilerServices.CompilerGeneratedAttribute] get { throw null; } }
        public bool IsInvariantCulture { [System.Runtime.CompilerServices.CompilerGeneratedAttribute] get { throw null; } }
        public string? Suffix { [System.Runtime.CompilerServices.CompilerGeneratedAttribute] get { throw null; } }
        public string? Type { [System.Runtime.CompilerServices.CompilerGeneratedAttribute] get { throw null; } }
        public string? ValueAttribute { [System.Runtime.CompilerServices.CompilerGeneratedAttribute] get { throw null; } }
<<<<<<< HEAD
=======
    }
    public static partial class ElementReferenceExtensions
    {
        public static System.Threading.Tasks.ValueTask FocusAsync(this Microsoft.AspNetCore.Components.ElementReference elementReference) { throw null; }
    }
    public partial class WebElementReferenceContext : Microsoft.AspNetCore.Components.ElementReferenceContext
    {
        public WebElementReferenceContext(Microsoft.JSInterop.IJSRuntime jsRuntime) { }
>>>>>>> eeaa85b8
    }
}
namespace Microsoft.AspNetCore.Components.Forms
{
    public static partial class EditContextFieldClassExtensions
    {
        public static string FieldCssClass(this Microsoft.AspNetCore.Components.Forms.EditContext editContext, in Microsoft.AspNetCore.Components.Forms.FieldIdentifier fieldIdentifier) { throw null; }
        public static string FieldCssClass<TField>(this Microsoft.AspNetCore.Components.Forms.EditContext editContext, System.Linq.Expressions.Expression<System.Func<TField>> accessor) { throw null; }
    }
    public partial class EditForm : Microsoft.AspNetCore.Components.ComponentBase
    {
        public EditForm() { }
        [Microsoft.AspNetCore.Components.ParameterAttribute(CaptureUnmatchedValues=true)]
        public System.Collections.Generic.IReadOnlyDictionary<string, object>? AdditionalAttributes { [System.Runtime.CompilerServices.CompilerGeneratedAttribute] get { throw null; } [System.Runtime.CompilerServices.CompilerGeneratedAttribute] set { } }
        [Microsoft.AspNetCore.Components.ParameterAttribute]
        public Microsoft.AspNetCore.Components.RenderFragment<Microsoft.AspNetCore.Components.Forms.EditContext>? ChildContent { [System.Runtime.CompilerServices.CompilerGeneratedAttribute] get { throw null; } [System.Runtime.CompilerServices.CompilerGeneratedAttribute] set { } }
        [Microsoft.AspNetCore.Components.ParameterAttribute]
        public Microsoft.AspNetCore.Components.Forms.EditContext? EditContext { [System.Runtime.CompilerServices.CompilerGeneratedAttribute] get { throw null; } [System.Runtime.CompilerServices.CompilerGeneratedAttribute] set { } }
        [Microsoft.AspNetCore.Components.ParameterAttribute]
        public object? Model { [System.Runtime.CompilerServices.CompilerGeneratedAttribute] get { throw null; } [System.Runtime.CompilerServices.CompilerGeneratedAttribute] set { } }
        [Microsoft.AspNetCore.Components.ParameterAttribute]
        public Microsoft.AspNetCore.Components.EventCallback<Microsoft.AspNetCore.Components.Forms.EditContext> OnInvalidSubmit { [System.Runtime.CompilerServices.CompilerGeneratedAttribute] get { throw null; } [System.Runtime.CompilerServices.CompilerGeneratedAttribute] set { } }
        [Microsoft.AspNetCore.Components.ParameterAttribute]
        public Microsoft.AspNetCore.Components.EventCallback<Microsoft.AspNetCore.Components.Forms.EditContext> OnSubmit { [System.Runtime.CompilerServices.CompilerGeneratedAttribute] get { throw null; } [System.Runtime.CompilerServices.CompilerGeneratedAttribute] set { } }
        [Microsoft.AspNetCore.Components.ParameterAttribute]
        public Microsoft.AspNetCore.Components.EventCallback<Microsoft.AspNetCore.Components.Forms.EditContext> OnValidSubmit { [System.Runtime.CompilerServices.CompilerGeneratedAttribute] get { throw null; } [System.Runtime.CompilerServices.CompilerGeneratedAttribute] set { } }
        protected override void BuildRenderTree(Microsoft.AspNetCore.Components.Rendering.RenderTreeBuilder builder) { }
        protected override void OnParametersSet() { }
    }
    public abstract partial class InputBase<TValue> : Microsoft.AspNetCore.Components.ComponentBase, System.IDisposable
    {
        protected InputBase() { }
        [Microsoft.AspNetCore.Components.ParameterAttribute(CaptureUnmatchedValues=true)]
        public System.Collections.Generic.IReadOnlyDictionary<string, object>? AdditionalAttributes { [System.Runtime.CompilerServices.CompilerGeneratedAttribute] get { throw null; } [System.Runtime.CompilerServices.CompilerGeneratedAttribute] set { } }
        protected string CssClass { get { throw null; } }
        protected TValue CurrentValue { get { throw null; } set { } }
        protected string? CurrentValueAsString { get { throw null; } set { } }
        protected Microsoft.AspNetCore.Components.Forms.EditContext EditContext { [System.Runtime.CompilerServices.CompilerGeneratedAttribute] get { throw null; } [System.Runtime.CompilerServices.CompilerGeneratedAttribute] set { } }
        protected Microsoft.AspNetCore.Components.Forms.FieldIdentifier FieldIdentifier { [System.Runtime.CompilerServices.CompilerGeneratedAttribute] get { throw null; } [System.Runtime.CompilerServices.CompilerGeneratedAttribute] set { } }
        [Microsoft.AspNetCore.Components.ParameterAttribute]
        public TValue Value { [System.Runtime.CompilerServices.CompilerGeneratedAttribute] get { throw null; } [System.Runtime.CompilerServices.CompilerGeneratedAttribute] set { } }
        [Microsoft.AspNetCore.Components.ParameterAttribute]
        public Microsoft.AspNetCore.Components.EventCallback<TValue> ValueChanged { [System.Runtime.CompilerServices.CompilerGeneratedAttribute] get { throw null; } [System.Runtime.CompilerServices.CompilerGeneratedAttribute] set { } }
        [Microsoft.AspNetCore.Components.ParameterAttribute]
        public System.Linq.Expressions.Expression<System.Func<TValue>>? ValueExpression { [System.Runtime.CompilerServices.CompilerGeneratedAttribute] get { throw null; } [System.Runtime.CompilerServices.CompilerGeneratedAttribute] set { } }
        protected virtual void Dispose(bool disposing) { }
        protected virtual string? FormatValueAsString(TValue value) { throw null; }
        public override System.Threading.Tasks.Task SetParametersAsync(Microsoft.AspNetCore.Components.ParameterView parameters) { throw null; }
        void System.IDisposable.Dispose() { }
        protected abstract bool TryParseValueFromString(string? value, out TValue result, out string? validationErrorMessage);
    }
    public partial class InputCheckbox : Microsoft.AspNetCore.Components.Forms.InputBase<bool>
    {
        public InputCheckbox() { }
        protected override void BuildRenderTree(Microsoft.AspNetCore.Components.Rendering.RenderTreeBuilder builder) { }
        protected override bool TryParseValueFromString(string? value, out bool result, out string? validationErrorMessage) { throw null; }
    }
    public partial class InputDate<TValue> : Microsoft.AspNetCore.Components.Forms.InputBase<TValue>
    {
        public InputDate() { }
        [Microsoft.AspNetCore.Components.ParameterAttribute]
        public string ParsingErrorMessage { [System.Runtime.CompilerServices.CompilerGeneratedAttribute] get { throw null; } [System.Runtime.CompilerServices.CompilerGeneratedAttribute] set { } }
        protected override void BuildRenderTree(Microsoft.AspNetCore.Components.Rendering.RenderTreeBuilder builder) { }
        protected override string FormatValueAsString(TValue value) { throw null; }
        protected override bool TryParseValueFromString(string? value, out TValue result, out string? validationErrorMessage) { throw null; }
    }
    public partial class InputNumber<TValue> : Microsoft.AspNetCore.Components.Forms.InputBase<TValue>
    {
        public InputNumber() { }
        [Microsoft.AspNetCore.Components.ParameterAttribute]
        public string ParsingErrorMessage { [System.Runtime.CompilerServices.CompilerGeneratedAttribute] get { throw null; } [System.Runtime.CompilerServices.CompilerGeneratedAttribute] set { } }
        protected override void BuildRenderTree(Microsoft.AspNetCore.Components.Rendering.RenderTreeBuilder builder) { }
        protected override string? FormatValueAsString(TValue value) { throw null; }
        protected override bool TryParseValueFromString(string? value, out TValue result, out string? validationErrorMessage) { throw null; }
    }
    public partial class InputSelect<TValue> : Microsoft.AspNetCore.Components.Forms.InputBase<TValue>
    {
        public InputSelect() { }
        [Microsoft.AspNetCore.Components.ParameterAttribute]
        public Microsoft.AspNetCore.Components.RenderFragment? ChildContent { [System.Runtime.CompilerServices.CompilerGeneratedAttribute] get { throw null; } [System.Runtime.CompilerServices.CompilerGeneratedAttribute] set { } }
        protected override void BuildRenderTree(Microsoft.AspNetCore.Components.Rendering.RenderTreeBuilder builder) { }
        protected override bool TryParseValueFromString(string? value, out TValue result, out string? validationErrorMessage) { throw null; }
    }
    public partial class InputText : Microsoft.AspNetCore.Components.Forms.InputBase<string?>
    {
        public InputText() { }
        protected override void BuildRenderTree(Microsoft.AspNetCore.Components.Rendering.RenderTreeBuilder builder) { }
        protected override bool TryParseValueFromString(string? value, out string? result, out string? validationErrorMessage) { throw null; }
    }
    public partial class InputTextArea : Microsoft.AspNetCore.Components.Forms.InputBase<string?>
    {
        public InputTextArea() { }
        protected override void BuildRenderTree(Microsoft.AspNetCore.Components.Rendering.RenderTreeBuilder builder) { }
        protected override bool TryParseValueFromString(string? value, out string? result, out string? validationErrorMessage) { throw null; }
    }
    public partial class ValidationMessage<TValue> : Microsoft.AspNetCore.Components.ComponentBase, System.IDisposable
    {
        public ValidationMessage() { }
        [Microsoft.AspNetCore.Components.ParameterAttribute(CaptureUnmatchedValues=true)]
        public System.Collections.Generic.IReadOnlyDictionary<string, object>? AdditionalAttributes { [System.Runtime.CompilerServices.CompilerGeneratedAttribute] get { throw null; } [System.Runtime.CompilerServices.CompilerGeneratedAttribute] set { } }
        [Microsoft.AspNetCore.Components.ParameterAttribute]
        public System.Linq.Expressions.Expression<System.Func<TValue>>? For { [System.Runtime.CompilerServices.CompilerGeneratedAttribute] get { throw null; } [System.Runtime.CompilerServices.CompilerGeneratedAttribute] set { } }
        protected override void BuildRenderTree(Microsoft.AspNetCore.Components.Rendering.RenderTreeBuilder builder) { }
        protected virtual void Dispose(bool disposing) { }
        protected override void OnParametersSet() { }
        void System.IDisposable.Dispose() { }
    }
    public partial class ValidationSummary : Microsoft.AspNetCore.Components.ComponentBase, System.IDisposable
    {
        public ValidationSummary() { }
        [Microsoft.AspNetCore.Components.ParameterAttribute(CaptureUnmatchedValues=true)]
        public System.Collections.Generic.IReadOnlyDictionary<string, object>? AdditionalAttributes { [System.Runtime.CompilerServices.CompilerGeneratedAttribute] get { throw null; } [System.Runtime.CompilerServices.CompilerGeneratedAttribute] set { } }
        [Microsoft.AspNetCore.Components.ParameterAttribute]
        public object? Model { [System.Runtime.CompilerServices.CompilerGeneratedAttribute] get { throw null; } [System.Runtime.CompilerServices.CompilerGeneratedAttribute] set { } }
        protected override void BuildRenderTree(Microsoft.AspNetCore.Components.Rendering.RenderTreeBuilder builder) { }
        protected virtual void Dispose(bool disposing) { }
        protected override void OnParametersSet() { }
        void System.IDisposable.Dispose() { }
    }
}
namespace Microsoft.AspNetCore.Components.RenderTree
{
    public sealed partial class WebEventDescriptor
    {
        public WebEventDescriptor() { }
        public int BrowserRendererId { [System.Runtime.CompilerServices.CompilerGeneratedAttribute] get { throw null; } [System.Runtime.CompilerServices.CompilerGeneratedAttribute] set { } }
        public string EventArgsType { [System.Runtime.CompilerServices.CompilerGeneratedAttribute] get { throw null; } [System.Runtime.CompilerServices.CompilerGeneratedAttribute] set { } }
        public Microsoft.AspNetCore.Components.RenderTree.EventFieldInfo? EventFieldInfo { [System.Runtime.CompilerServices.CompilerGeneratedAttribute] get { throw null; } [System.Runtime.CompilerServices.CompilerGeneratedAttribute] set { } }
        public ulong EventHandlerId { [System.Runtime.CompilerServices.CompilerGeneratedAttribute] get { throw null; } [System.Runtime.CompilerServices.CompilerGeneratedAttribute] set { } }
    }
}
namespace Microsoft.AspNetCore.Components.Routing
{
    public partial class NavLink : Microsoft.AspNetCore.Components.ComponentBase, System.IDisposable
    {
        public NavLink() { }
        [Microsoft.AspNetCore.Components.ParameterAttribute]
        public string? ActiveClass { [System.Runtime.CompilerServices.CompilerGeneratedAttribute] get { throw null; } [System.Runtime.CompilerServices.CompilerGeneratedAttribute] set { } }
        [Microsoft.AspNetCore.Components.ParameterAttribute(CaptureUnmatchedValues=true)]
        public System.Collections.Generic.IReadOnlyDictionary<string, object>? AdditionalAttributes { [System.Runtime.CompilerServices.CompilerGeneratedAttribute] get { throw null; } [System.Runtime.CompilerServices.CompilerGeneratedAttribute] set { } }
        [Microsoft.AspNetCore.Components.ParameterAttribute]
        public Microsoft.AspNetCore.Components.RenderFragment? ChildContent { [System.Runtime.CompilerServices.CompilerGeneratedAttribute] get { throw null; } [System.Runtime.CompilerServices.CompilerGeneratedAttribute] set { } }
        protected string? CssClass { [System.Runtime.CompilerServices.CompilerGeneratedAttribute] get { throw null; } [System.Runtime.CompilerServices.CompilerGeneratedAttribute] set { } }
        [Microsoft.AspNetCore.Components.ParameterAttribute]
        public Microsoft.AspNetCore.Components.Routing.NavLinkMatch Match { [System.Runtime.CompilerServices.CompilerGeneratedAttribute] get { throw null; } [System.Runtime.CompilerServices.CompilerGeneratedAttribute] set { } }
        protected override void BuildRenderTree(Microsoft.AspNetCore.Components.Rendering.RenderTreeBuilder builder) { }
        public void Dispose() { }
        protected override void OnInitialized() { }
        protected override void OnParametersSet() { }
    }
    public enum NavLinkMatch
    {
        Prefix = 0,
        All = 1,
    }
}
namespace Microsoft.AspNetCore.Components.Web
{
    [Microsoft.AspNetCore.Components.BindElementAttribute("select", null, "value", "onchange")]
    [Microsoft.AspNetCore.Components.BindElementAttribute("textarea", null, "value", "onchange")]
    [Microsoft.AspNetCore.Components.BindInputElementAttribute("checkbox", null, "checked", "onchange", false, null)]
    [Microsoft.AspNetCore.Components.BindInputElementAttribute("date", "value", "value", "onchange", true, "yyyy-MM-dd")]
    [Microsoft.AspNetCore.Components.BindInputElementAttribute("date", null, "value", "onchange", true, "yyyy-MM-dd")]
    [Microsoft.AspNetCore.Components.BindInputElementAttribute("datetime-local", "value", "value", "onchange", true, "yyyy-MM-ddTHH:mm:ss")]
    [Microsoft.AspNetCore.Components.BindInputElementAttribute("datetime-local", null, "value", "onchange", true, "yyyy-MM-ddTHH:mm:ss")]
    [Microsoft.AspNetCore.Components.BindInputElementAttribute("month", "value", "value", "onchange", true, "yyyy-MM")]
    [Microsoft.AspNetCore.Components.BindInputElementAttribute("month", null, "value", "onchange", true, "yyyy-MM")]
    [Microsoft.AspNetCore.Components.BindInputElementAttribute("number", "value", "value", "onchange", true, null)]
    [Microsoft.AspNetCore.Components.BindInputElementAttribute("number", null, "value", "onchange", true, null)]
    [Microsoft.AspNetCore.Components.BindInputElementAttribute("text", null, "value", "onchange", false, null)]
    [Microsoft.AspNetCore.Components.BindInputElementAttribute("time", "value", "value", "onchange", true, "HH:mm:ss")]
    [Microsoft.AspNetCore.Components.BindInputElementAttribute("time", null, "value", "onchange", true, "HH:mm:ss")]
    [Microsoft.AspNetCore.Components.BindInputElementAttribute(null, "value", "value", "onchange", false, null)]
    [Microsoft.AspNetCore.Components.BindInputElementAttribute(null, null, "value", "onchange", false, null)]
    public static partial class BindAttributes
    {
    }
    public partial class ClipboardEventArgs : System.EventArgs
    {
        public ClipboardEventArgs() { }
        public string Type { [System.Runtime.CompilerServices.CompilerGeneratedAttribute] get { throw null; } [System.Runtime.CompilerServices.CompilerGeneratedAttribute] set { } }
    }
    public partial class DataTransfer
    {
        public DataTransfer() { }
        public string DropEffect { [System.Runtime.CompilerServices.CompilerGeneratedAttribute] get { throw null; } [System.Runtime.CompilerServices.CompilerGeneratedAttribute] set { } }
        public string? EffectAllowed { [System.Runtime.CompilerServices.CompilerGeneratedAttribute] get { throw null; } [System.Runtime.CompilerServices.CompilerGeneratedAttribute] set { } }
        public string[] Files { [System.Runtime.CompilerServices.CompilerGeneratedAttribute] get { throw null; } [System.Runtime.CompilerServices.CompilerGeneratedAttribute] set { } }
        public Microsoft.AspNetCore.Components.Web.DataTransferItem[] Items { [System.Runtime.CompilerServices.CompilerGeneratedAttribute] get { throw null; } [System.Runtime.CompilerServices.CompilerGeneratedAttribute] set { } }
        public string[] Types { [System.Runtime.CompilerServices.CompilerGeneratedAttribute] get { throw null; } [System.Runtime.CompilerServices.CompilerGeneratedAttribute] set { } }
    }
    public partial class DataTransferItem
    {
        public DataTransferItem() { }
        public string Kind { [System.Runtime.CompilerServices.CompilerGeneratedAttribute] get { throw null; } [System.Runtime.CompilerServices.CompilerGeneratedAttribute] set { } }
        public string Type { [System.Runtime.CompilerServices.CompilerGeneratedAttribute] get { throw null; } [System.Runtime.CompilerServices.CompilerGeneratedAttribute] set { } }
    }
    public partial class DragEventArgs : Microsoft.AspNetCore.Components.Web.MouseEventArgs
    {
        public DragEventArgs() { }
        public Microsoft.AspNetCore.Components.Web.DataTransfer DataTransfer { [System.Runtime.CompilerServices.CompilerGeneratedAttribute] get { throw null; } [System.Runtime.CompilerServices.CompilerGeneratedAttribute] set { } }
    }
    public partial class ErrorEventArgs : System.EventArgs
    {
        public ErrorEventArgs() { }
        public int Colno { [System.Runtime.CompilerServices.CompilerGeneratedAttribute] get { throw null; } [System.Runtime.CompilerServices.CompilerGeneratedAttribute] set { } }
        public string? Filename { [System.Runtime.CompilerServices.CompilerGeneratedAttribute] get { throw null; } [System.Runtime.CompilerServices.CompilerGeneratedAttribute] set { } }
        public int Lineno { [System.Runtime.CompilerServices.CompilerGeneratedAttribute] get { throw null; } [System.Runtime.CompilerServices.CompilerGeneratedAttribute] set { } }
        public string? Message { [System.Runtime.CompilerServices.CompilerGeneratedAttribute] get { throw null; } [System.Runtime.CompilerServices.CompilerGeneratedAttribute] set { } }
        public string? Type { [System.Runtime.CompilerServices.CompilerGeneratedAttribute] get { throw null; } [System.Runtime.CompilerServices.CompilerGeneratedAttribute] set { } }
    }
    [Microsoft.AspNetCore.Components.EventHandlerAttribute("onabort", typeof(Microsoft.AspNetCore.Components.Web.ProgressEventArgs), true, true)]
    [Microsoft.AspNetCore.Components.EventHandlerAttribute("onactivate", typeof(System.EventArgs), true, true)]
    [Microsoft.AspNetCore.Components.EventHandlerAttribute("onbeforeactivate", typeof(System.EventArgs), true, true)]
    [Microsoft.AspNetCore.Components.EventHandlerAttribute("onbeforecopy", typeof(System.EventArgs), true, true)]
    [Microsoft.AspNetCore.Components.EventHandlerAttribute("onbeforecut", typeof(System.EventArgs), true, true)]
    [Microsoft.AspNetCore.Components.EventHandlerAttribute("onbeforedeactivate", typeof(System.EventArgs), true, true)]
    [Microsoft.AspNetCore.Components.EventHandlerAttribute("onbeforepaste", typeof(System.EventArgs), true, true)]
    [Microsoft.AspNetCore.Components.EventHandlerAttribute("onblur", typeof(Microsoft.AspNetCore.Components.Web.FocusEventArgs), true, true)]
    [Microsoft.AspNetCore.Components.EventHandlerAttribute("oncanplay", typeof(System.EventArgs), true, true)]
    [Microsoft.AspNetCore.Components.EventHandlerAttribute("oncanplaythrough", typeof(System.EventArgs), true, true)]
    [Microsoft.AspNetCore.Components.EventHandlerAttribute("onchange", typeof(Microsoft.AspNetCore.Components.ChangeEventArgs), true, true)]
    [Microsoft.AspNetCore.Components.EventHandlerAttribute("onclick", typeof(Microsoft.AspNetCore.Components.Web.MouseEventArgs), true, true)]
    [Microsoft.AspNetCore.Components.EventHandlerAttribute("oncontextmenu", typeof(Microsoft.AspNetCore.Components.Web.MouseEventArgs), true, true)]
    [Microsoft.AspNetCore.Components.EventHandlerAttribute("oncopy", typeof(Microsoft.AspNetCore.Components.Web.ClipboardEventArgs), true, true)]
    [Microsoft.AspNetCore.Components.EventHandlerAttribute("oncuechange", typeof(System.EventArgs), true, true)]
    [Microsoft.AspNetCore.Components.EventHandlerAttribute("oncut", typeof(Microsoft.AspNetCore.Components.Web.ClipboardEventArgs), true, true)]
    [Microsoft.AspNetCore.Components.EventHandlerAttribute("ondblclick", typeof(Microsoft.AspNetCore.Components.Web.MouseEventArgs), true, true)]
    [Microsoft.AspNetCore.Components.EventHandlerAttribute("ondeactivate", typeof(System.EventArgs), true, true)]
    [Microsoft.AspNetCore.Components.EventHandlerAttribute("ondrag", typeof(Microsoft.AspNetCore.Components.Web.DragEventArgs), true, true)]
    [Microsoft.AspNetCore.Components.EventHandlerAttribute("ondragend", typeof(Microsoft.AspNetCore.Components.Web.DragEventArgs), true, true)]
    [Microsoft.AspNetCore.Components.EventHandlerAttribute("ondragenter", typeof(Microsoft.AspNetCore.Components.Web.DragEventArgs), true, true)]
    [Microsoft.AspNetCore.Components.EventHandlerAttribute("ondragleave", typeof(Microsoft.AspNetCore.Components.Web.DragEventArgs), true, true)]
    [Microsoft.AspNetCore.Components.EventHandlerAttribute("ondragover", typeof(Microsoft.AspNetCore.Components.Web.DragEventArgs), true, true)]
    [Microsoft.AspNetCore.Components.EventHandlerAttribute("ondragstart", typeof(Microsoft.AspNetCore.Components.Web.DragEventArgs), true, true)]
    [Microsoft.AspNetCore.Components.EventHandlerAttribute("ondrop", typeof(Microsoft.AspNetCore.Components.Web.DragEventArgs), true, true)]
    [Microsoft.AspNetCore.Components.EventHandlerAttribute("ondurationchange", typeof(System.EventArgs), true, true)]
    [Microsoft.AspNetCore.Components.EventHandlerAttribute("onemptied", typeof(System.EventArgs), true, true)]
    [Microsoft.AspNetCore.Components.EventHandlerAttribute("onended", typeof(System.EventArgs), true, true)]
    [Microsoft.AspNetCore.Components.EventHandlerAttribute("onerror", typeof(Microsoft.AspNetCore.Components.Web.ErrorEventArgs), true, true)]
    [Microsoft.AspNetCore.Components.EventHandlerAttribute("onfocus", typeof(Microsoft.AspNetCore.Components.Web.FocusEventArgs), true, true)]
    [Microsoft.AspNetCore.Components.EventHandlerAttribute("onfocusin", typeof(Microsoft.AspNetCore.Components.Web.FocusEventArgs), true, true)]
    [Microsoft.AspNetCore.Components.EventHandlerAttribute("onfocusout", typeof(Microsoft.AspNetCore.Components.Web.FocusEventArgs), true, true)]
    [Microsoft.AspNetCore.Components.EventHandlerAttribute("onfullscreenchange", typeof(System.EventArgs), true, true)]
    [Microsoft.AspNetCore.Components.EventHandlerAttribute("onfullscreenerror", typeof(System.EventArgs), true, true)]
    [Microsoft.AspNetCore.Components.EventHandlerAttribute("ongotpointercapture", typeof(Microsoft.AspNetCore.Components.Web.PointerEventArgs), true, true)]
    [Microsoft.AspNetCore.Components.EventHandlerAttribute("oninput", typeof(Microsoft.AspNetCore.Components.ChangeEventArgs), true, true)]
    [Microsoft.AspNetCore.Components.EventHandlerAttribute("oninvalid", typeof(System.EventArgs), true, true)]
    [Microsoft.AspNetCore.Components.EventHandlerAttribute("onkeydown", typeof(Microsoft.AspNetCore.Components.Web.KeyboardEventArgs), true, true)]
    [Microsoft.AspNetCore.Components.EventHandlerAttribute("onkeypress", typeof(Microsoft.AspNetCore.Components.Web.KeyboardEventArgs), true, true)]
    [Microsoft.AspNetCore.Components.EventHandlerAttribute("onkeyup", typeof(Microsoft.AspNetCore.Components.Web.KeyboardEventArgs), true, true)]
    [Microsoft.AspNetCore.Components.EventHandlerAttribute("onload", typeof(Microsoft.AspNetCore.Components.Web.ProgressEventArgs), true, true)]
    [Microsoft.AspNetCore.Components.EventHandlerAttribute("onloadeddata", typeof(System.EventArgs), true, true)]
    [Microsoft.AspNetCore.Components.EventHandlerAttribute("onloadedmetadata", typeof(System.EventArgs), true, true)]
    [Microsoft.AspNetCore.Components.EventHandlerAttribute("onloadend", typeof(Microsoft.AspNetCore.Components.Web.ProgressEventArgs), true, true)]
    [Microsoft.AspNetCore.Components.EventHandlerAttribute("onloadstart", typeof(Microsoft.AspNetCore.Components.Web.ProgressEventArgs), true, true)]
    [Microsoft.AspNetCore.Components.EventHandlerAttribute("onlostpointercapture", typeof(Microsoft.AspNetCore.Components.Web.PointerEventArgs), true, true)]
    [Microsoft.AspNetCore.Components.EventHandlerAttribute("onmousedown", typeof(Microsoft.AspNetCore.Components.Web.MouseEventArgs), true, true)]
    [Microsoft.AspNetCore.Components.EventHandlerAttribute("onmousemove", typeof(Microsoft.AspNetCore.Components.Web.MouseEventArgs), true, true)]
    [Microsoft.AspNetCore.Components.EventHandlerAttribute("onmouseout", typeof(Microsoft.AspNetCore.Components.Web.MouseEventArgs), true, true)]
    [Microsoft.AspNetCore.Components.EventHandlerAttribute("onmouseover", typeof(Microsoft.AspNetCore.Components.Web.MouseEventArgs), true, true)]
    [Microsoft.AspNetCore.Components.EventHandlerAttribute("onmouseup", typeof(Microsoft.AspNetCore.Components.Web.MouseEventArgs), true, true)]
    [Microsoft.AspNetCore.Components.EventHandlerAttribute("onmousewheel", typeof(Microsoft.AspNetCore.Components.Web.WheelEventArgs), true, true)]
    [Microsoft.AspNetCore.Components.EventHandlerAttribute("onpaste", typeof(Microsoft.AspNetCore.Components.Web.ClipboardEventArgs), true, true)]
    [Microsoft.AspNetCore.Components.EventHandlerAttribute("onpause", typeof(System.EventArgs), true, true)]
    [Microsoft.AspNetCore.Components.EventHandlerAttribute("onplay", typeof(System.EventArgs), true, true)]
    [Microsoft.AspNetCore.Components.EventHandlerAttribute("onplaying", typeof(System.EventArgs), true, true)]
    [Microsoft.AspNetCore.Components.EventHandlerAttribute("onpointercancel", typeof(Microsoft.AspNetCore.Components.Web.PointerEventArgs), true, true)]
    [Microsoft.AspNetCore.Components.EventHandlerAttribute("onpointerdown", typeof(Microsoft.AspNetCore.Components.Web.PointerEventArgs), true, true)]
    [Microsoft.AspNetCore.Components.EventHandlerAttribute("onpointerenter", typeof(Microsoft.AspNetCore.Components.Web.PointerEventArgs), true, true)]
    [Microsoft.AspNetCore.Components.EventHandlerAttribute("onpointerleave", typeof(Microsoft.AspNetCore.Components.Web.PointerEventArgs), true, true)]
    [Microsoft.AspNetCore.Components.EventHandlerAttribute("onpointerlockchange", typeof(System.EventArgs), true, true)]
    [Microsoft.AspNetCore.Components.EventHandlerAttribute("onpointerlockerror", typeof(System.EventArgs), true, true)]
    [Microsoft.AspNetCore.Components.EventHandlerAttribute("onpointermove", typeof(Microsoft.AspNetCore.Components.Web.PointerEventArgs), true, true)]
    [Microsoft.AspNetCore.Components.EventHandlerAttribute("onpointerout", typeof(Microsoft.AspNetCore.Components.Web.PointerEventArgs), true, true)]
    [Microsoft.AspNetCore.Components.EventHandlerAttribute("onpointerover", typeof(Microsoft.AspNetCore.Components.Web.PointerEventArgs), true, true)]
    [Microsoft.AspNetCore.Components.EventHandlerAttribute("onpointerup", typeof(Microsoft.AspNetCore.Components.Web.PointerEventArgs), true, true)]
    [Microsoft.AspNetCore.Components.EventHandlerAttribute("onprogress", typeof(Microsoft.AspNetCore.Components.Web.ProgressEventArgs), true, true)]
    [Microsoft.AspNetCore.Components.EventHandlerAttribute("onratechange", typeof(System.EventArgs), true, true)]
    [Microsoft.AspNetCore.Components.EventHandlerAttribute("onreadystatechange", typeof(System.EventArgs), true, true)]
    [Microsoft.AspNetCore.Components.EventHandlerAttribute("onreset", typeof(System.EventArgs), true, true)]
    [Microsoft.AspNetCore.Components.EventHandlerAttribute("onscroll", typeof(System.EventArgs), true, true)]
    [Microsoft.AspNetCore.Components.EventHandlerAttribute("onseeked", typeof(System.EventArgs), true, true)]
    [Microsoft.AspNetCore.Components.EventHandlerAttribute("onseeking", typeof(System.EventArgs), true, true)]
    [Microsoft.AspNetCore.Components.EventHandlerAttribute("onselect", typeof(System.EventArgs), true, true)]
    [Microsoft.AspNetCore.Components.EventHandlerAttribute("onselectionchange", typeof(System.EventArgs), true, true)]
    [Microsoft.AspNetCore.Components.EventHandlerAttribute("onselectstart", typeof(System.EventArgs), true, true)]
    [Microsoft.AspNetCore.Components.EventHandlerAttribute("onstalled", typeof(System.EventArgs), true, true)]
    [Microsoft.AspNetCore.Components.EventHandlerAttribute("onstop", typeof(System.EventArgs), true, true)]
    [Microsoft.AspNetCore.Components.EventHandlerAttribute("onsubmit", typeof(System.EventArgs), true, true)]
    [Microsoft.AspNetCore.Components.EventHandlerAttribute("onsuspend", typeof(System.EventArgs), true, true)]
    [Microsoft.AspNetCore.Components.EventHandlerAttribute("ontimeout", typeof(Microsoft.AspNetCore.Components.Web.ProgressEventArgs), true, true)]
    [Microsoft.AspNetCore.Components.EventHandlerAttribute("ontimeupdate", typeof(System.EventArgs), true, true)]
    [Microsoft.AspNetCore.Components.EventHandlerAttribute("ontouchcancel", typeof(Microsoft.AspNetCore.Components.Web.TouchEventArgs), true, true)]
    [Microsoft.AspNetCore.Components.EventHandlerAttribute("ontouchend", typeof(Microsoft.AspNetCore.Components.Web.TouchEventArgs), true, true)]
    [Microsoft.AspNetCore.Components.EventHandlerAttribute("ontouchenter", typeof(Microsoft.AspNetCore.Components.Web.TouchEventArgs), true, true)]
    [Microsoft.AspNetCore.Components.EventHandlerAttribute("ontouchleave", typeof(Microsoft.AspNetCore.Components.Web.TouchEventArgs), true, true)]
    [Microsoft.AspNetCore.Components.EventHandlerAttribute("ontouchmove", typeof(Microsoft.AspNetCore.Components.Web.TouchEventArgs), true, true)]
    [Microsoft.AspNetCore.Components.EventHandlerAttribute("ontouchstart", typeof(Microsoft.AspNetCore.Components.Web.TouchEventArgs), true, true)]
    [Microsoft.AspNetCore.Components.EventHandlerAttribute("onvolumechange", typeof(System.EventArgs), true, true)]
    [Microsoft.AspNetCore.Components.EventHandlerAttribute("onwaiting", typeof(System.EventArgs), true, true)]
    [Microsoft.AspNetCore.Components.EventHandlerAttribute("onwheel", typeof(Microsoft.AspNetCore.Components.Web.WheelEventArgs), true, true)]
    public static partial class EventHandlers
    {
    }
    public partial class FocusEventArgs : System.EventArgs
    {
        public FocusEventArgs() { }
        public string? Type { [System.Runtime.CompilerServices.CompilerGeneratedAttribute] get { throw null; } [System.Runtime.CompilerServices.CompilerGeneratedAttribute] set { } }
    }
    public partial class KeyboardEventArgs : System.EventArgs
    {
        public KeyboardEventArgs() { }
        public bool AltKey { [System.Runtime.CompilerServices.CompilerGeneratedAttribute] get { throw null; } [System.Runtime.CompilerServices.CompilerGeneratedAttribute] set { } }
        public string Code { [System.Runtime.CompilerServices.CompilerGeneratedAttribute] get { throw null; } [System.Runtime.CompilerServices.CompilerGeneratedAttribute] set { } }
        public bool CtrlKey { [System.Runtime.CompilerServices.CompilerGeneratedAttribute] get { throw null; } [System.Runtime.CompilerServices.CompilerGeneratedAttribute] set { } }
        public string Key { [System.Runtime.CompilerServices.CompilerGeneratedAttribute] get { throw null; } [System.Runtime.CompilerServices.CompilerGeneratedAttribute] set { } }
        public float Location { [System.Runtime.CompilerServices.CompilerGeneratedAttribute] get { throw null; } [System.Runtime.CompilerServices.CompilerGeneratedAttribute] set { } }
        public bool MetaKey { [System.Runtime.CompilerServices.CompilerGeneratedAttribute] get { throw null; } [System.Runtime.CompilerServices.CompilerGeneratedAttribute] set { } }
        public bool Repeat { [System.Runtime.CompilerServices.CompilerGeneratedAttribute] get { throw null; } [System.Runtime.CompilerServices.CompilerGeneratedAttribute] set { } }
        public bool ShiftKey { [System.Runtime.CompilerServices.CompilerGeneratedAttribute] get { throw null; } [System.Runtime.CompilerServices.CompilerGeneratedAttribute] set { } }
        public string Type { [System.Runtime.CompilerServices.CompilerGeneratedAttribute] get { throw null; } [System.Runtime.CompilerServices.CompilerGeneratedAttribute] set { } }
    }
    public partial class MouseEventArgs : System.EventArgs
    {
        public MouseEventArgs() { }
        public bool AltKey { [System.Runtime.CompilerServices.CompilerGeneratedAttribute] get { throw null; } [System.Runtime.CompilerServices.CompilerGeneratedAttribute] set { } }
        public long Button { [System.Runtime.CompilerServices.CompilerGeneratedAttribute] get { throw null; } [System.Runtime.CompilerServices.CompilerGeneratedAttribute] set { } }
        public long Buttons { [System.Runtime.CompilerServices.CompilerGeneratedAttribute] get { throw null; } [System.Runtime.CompilerServices.CompilerGeneratedAttribute] set { } }
        public double ClientX { [System.Runtime.CompilerServices.CompilerGeneratedAttribute] get { throw null; } [System.Runtime.CompilerServices.CompilerGeneratedAttribute] set { } }
        public double ClientY { [System.Runtime.CompilerServices.CompilerGeneratedAttribute] get { throw null; } [System.Runtime.CompilerServices.CompilerGeneratedAttribute] set { } }
        public bool CtrlKey { [System.Runtime.CompilerServices.CompilerGeneratedAttribute] get { throw null; } [System.Runtime.CompilerServices.CompilerGeneratedAttribute] set { } }
        public long Detail { [System.Runtime.CompilerServices.CompilerGeneratedAttribute] get { throw null; } [System.Runtime.CompilerServices.CompilerGeneratedAttribute] set { } }
        public bool MetaKey { [System.Runtime.CompilerServices.CompilerGeneratedAttribute] get { throw null; } [System.Runtime.CompilerServices.CompilerGeneratedAttribute] set { } }
        public double OffsetX { [System.Runtime.CompilerServices.CompilerGeneratedAttribute] get { throw null; } [System.Runtime.CompilerServices.CompilerGeneratedAttribute] set { } }
        public double OffsetY { [System.Runtime.CompilerServices.CompilerGeneratedAttribute] get { throw null; } [System.Runtime.CompilerServices.CompilerGeneratedAttribute] set { } }
        public double ScreenX { [System.Runtime.CompilerServices.CompilerGeneratedAttribute] get { throw null; } [System.Runtime.CompilerServices.CompilerGeneratedAttribute] set { } }
        public double ScreenY { [System.Runtime.CompilerServices.CompilerGeneratedAttribute] get { throw null; } [System.Runtime.CompilerServices.CompilerGeneratedAttribute] set { } }
        public bool ShiftKey { [System.Runtime.CompilerServices.CompilerGeneratedAttribute] get { throw null; } [System.Runtime.CompilerServices.CompilerGeneratedAttribute] set { } }
        public string Type { [System.Runtime.CompilerServices.CompilerGeneratedAttribute] get { throw null; } [System.Runtime.CompilerServices.CompilerGeneratedAttribute] set { } }
    }
    public partial class PointerEventArgs : Microsoft.AspNetCore.Components.Web.MouseEventArgs
    {
        public PointerEventArgs() { }
        public float Height { [System.Runtime.CompilerServices.CompilerGeneratedAttribute] get { throw null; } [System.Runtime.CompilerServices.CompilerGeneratedAttribute] set { } }
        public bool IsPrimary { [System.Runtime.CompilerServices.CompilerGeneratedAttribute] get { throw null; } [System.Runtime.CompilerServices.CompilerGeneratedAttribute] set { } }
        public long PointerId { [System.Runtime.CompilerServices.CompilerGeneratedAttribute] get { throw null; } [System.Runtime.CompilerServices.CompilerGeneratedAttribute] set { } }
        public string PointerType { [System.Runtime.CompilerServices.CompilerGeneratedAttribute] get { throw null; } [System.Runtime.CompilerServices.CompilerGeneratedAttribute] set { } }
        public float Pressure { [System.Runtime.CompilerServices.CompilerGeneratedAttribute] get { throw null; } [System.Runtime.CompilerServices.CompilerGeneratedAttribute] set { } }
        public float TiltX { [System.Runtime.CompilerServices.CompilerGeneratedAttribute] get { throw null; } [System.Runtime.CompilerServices.CompilerGeneratedAttribute] set { } }
        public float TiltY { [System.Runtime.CompilerServices.CompilerGeneratedAttribute] get { throw null; } [System.Runtime.CompilerServices.CompilerGeneratedAttribute] set { } }
        public float Width { [System.Runtime.CompilerServices.CompilerGeneratedAttribute] get { throw null; } [System.Runtime.CompilerServices.CompilerGeneratedAttribute] set { } }
    }
    public partial class ProgressEventArgs : System.EventArgs
    {
        public ProgressEventArgs() { }
        public bool LengthComputable { [System.Runtime.CompilerServices.CompilerGeneratedAttribute] get { throw null; } [System.Runtime.CompilerServices.CompilerGeneratedAttribute] set { } }
        public long Loaded { [System.Runtime.CompilerServices.CompilerGeneratedAttribute] get { throw null; } [System.Runtime.CompilerServices.CompilerGeneratedAttribute] set { } }
        public long Total { [System.Runtime.CompilerServices.CompilerGeneratedAttribute] get { throw null; } [System.Runtime.CompilerServices.CompilerGeneratedAttribute] set { } }
        public string Type { [System.Runtime.CompilerServices.CompilerGeneratedAttribute] get { throw null; } [System.Runtime.CompilerServices.CompilerGeneratedAttribute] set { } }
    }
    public partial class TouchEventArgs : System.EventArgs
    {
        public TouchEventArgs() { }
        public bool AltKey { [System.Runtime.CompilerServices.CompilerGeneratedAttribute] get { throw null; } [System.Runtime.CompilerServices.CompilerGeneratedAttribute] set { } }
        public Microsoft.AspNetCore.Components.Web.TouchPoint[] ChangedTouches { [System.Runtime.CompilerServices.CompilerGeneratedAttribute] get { throw null; } [System.Runtime.CompilerServices.CompilerGeneratedAttribute] set { } }
        public bool CtrlKey { [System.Runtime.CompilerServices.CompilerGeneratedAttribute] get { throw null; } [System.Runtime.CompilerServices.CompilerGeneratedAttribute] set { } }
        public long Detail { [System.Runtime.CompilerServices.CompilerGeneratedAttribute] get { throw null; } [System.Runtime.CompilerServices.CompilerGeneratedAttribute] set { } }
        public bool MetaKey { [System.Runtime.CompilerServices.CompilerGeneratedAttribute] get { throw null; } [System.Runtime.CompilerServices.CompilerGeneratedAttribute] set { } }
        public bool ShiftKey { [System.Runtime.CompilerServices.CompilerGeneratedAttribute] get { throw null; } [System.Runtime.CompilerServices.CompilerGeneratedAttribute] set { } }
        public Microsoft.AspNetCore.Components.Web.TouchPoint[] TargetTouches { [System.Runtime.CompilerServices.CompilerGeneratedAttribute] get { throw null; } [System.Runtime.CompilerServices.CompilerGeneratedAttribute] set { } }
        public Microsoft.AspNetCore.Components.Web.TouchPoint[] Touches { [System.Runtime.CompilerServices.CompilerGeneratedAttribute] get { throw null; } [System.Runtime.CompilerServices.CompilerGeneratedAttribute] set { } }
        public string Type { [System.Runtime.CompilerServices.CompilerGeneratedAttribute] get { throw null; } [System.Runtime.CompilerServices.CompilerGeneratedAttribute] set { } }
    }
    public partial class TouchPoint
    {
        public TouchPoint() { }
        public double ClientX { [System.Runtime.CompilerServices.CompilerGeneratedAttribute] get { throw null; } [System.Runtime.CompilerServices.CompilerGeneratedAttribute] set { } }
        public double ClientY { [System.Runtime.CompilerServices.CompilerGeneratedAttribute] get { throw null; } [System.Runtime.CompilerServices.CompilerGeneratedAttribute] set { } }
        public long Identifier { [System.Runtime.CompilerServices.CompilerGeneratedAttribute] get { throw null; } [System.Runtime.CompilerServices.CompilerGeneratedAttribute] set { } }
        public double PageX { [System.Runtime.CompilerServices.CompilerGeneratedAttribute] get { throw null; } [System.Runtime.CompilerServices.CompilerGeneratedAttribute] set { } }
        public double PageY { [System.Runtime.CompilerServices.CompilerGeneratedAttribute] get { throw null; } [System.Runtime.CompilerServices.CompilerGeneratedAttribute] set { } }
        public double ScreenX { [System.Runtime.CompilerServices.CompilerGeneratedAttribute] get { throw null; } [System.Runtime.CompilerServices.CompilerGeneratedAttribute] set { } }
        public double ScreenY { [System.Runtime.CompilerServices.CompilerGeneratedAttribute] get { throw null; } [System.Runtime.CompilerServices.CompilerGeneratedAttribute] set { } }
    }
    public static partial class WebEventCallbackFactoryEventArgsExtensions
    {
        public static Microsoft.AspNetCore.Components.EventCallback<Microsoft.AspNetCore.Components.Web.ClipboardEventArgs> Create(this Microsoft.AspNetCore.Components.EventCallbackFactory factory, object receiver, System.Action<Microsoft.AspNetCore.Components.Web.ClipboardEventArgs> callback) { throw null; }
        public static Microsoft.AspNetCore.Components.EventCallback<Microsoft.AspNetCore.Components.Web.DragEventArgs> Create(this Microsoft.AspNetCore.Components.EventCallbackFactory factory, object receiver, System.Action<Microsoft.AspNetCore.Components.Web.DragEventArgs> callback) { throw null; }
        public static Microsoft.AspNetCore.Components.EventCallback<Microsoft.AspNetCore.Components.Web.ErrorEventArgs> Create(this Microsoft.AspNetCore.Components.EventCallbackFactory factory, object receiver, System.Action<Microsoft.AspNetCore.Components.Web.ErrorEventArgs> callback) { throw null; }
        public static Microsoft.AspNetCore.Components.EventCallback<Microsoft.AspNetCore.Components.Web.FocusEventArgs> Create(this Microsoft.AspNetCore.Components.EventCallbackFactory factory, object receiver, System.Action<Microsoft.AspNetCore.Components.Web.FocusEventArgs> callback) { throw null; }
        public static Microsoft.AspNetCore.Components.EventCallback<Microsoft.AspNetCore.Components.Web.KeyboardEventArgs> Create(this Microsoft.AspNetCore.Components.EventCallbackFactory factory, object receiver, System.Action<Microsoft.AspNetCore.Components.Web.KeyboardEventArgs> callback) { throw null; }
        public static Microsoft.AspNetCore.Components.EventCallback<Microsoft.AspNetCore.Components.Web.MouseEventArgs> Create(this Microsoft.AspNetCore.Components.EventCallbackFactory factory, object receiver, System.Action<Microsoft.AspNetCore.Components.Web.MouseEventArgs> callback) { throw null; }
        public static Microsoft.AspNetCore.Components.EventCallback<Microsoft.AspNetCore.Components.Web.PointerEventArgs> Create(this Microsoft.AspNetCore.Components.EventCallbackFactory factory, object receiver, System.Action<Microsoft.AspNetCore.Components.Web.PointerEventArgs> callback) { throw null; }
        public static Microsoft.AspNetCore.Components.EventCallback<Microsoft.AspNetCore.Components.Web.ProgressEventArgs> Create(this Microsoft.AspNetCore.Components.EventCallbackFactory factory, object receiver, System.Action<Microsoft.AspNetCore.Components.Web.ProgressEventArgs> callback) { throw null; }
        public static Microsoft.AspNetCore.Components.EventCallback<Microsoft.AspNetCore.Components.Web.TouchEventArgs> Create(this Microsoft.AspNetCore.Components.EventCallbackFactory factory, object receiver, System.Action<Microsoft.AspNetCore.Components.Web.TouchEventArgs> callback) { throw null; }
        public static Microsoft.AspNetCore.Components.EventCallback<Microsoft.AspNetCore.Components.Web.WheelEventArgs> Create(this Microsoft.AspNetCore.Components.EventCallbackFactory factory, object receiver, System.Action<Microsoft.AspNetCore.Components.Web.WheelEventArgs> callback) { throw null; }
        public static Microsoft.AspNetCore.Components.EventCallback<Microsoft.AspNetCore.Components.Web.ClipboardEventArgs> Create(this Microsoft.AspNetCore.Components.EventCallbackFactory factory, object receiver, System.Func<Microsoft.AspNetCore.Components.Web.ClipboardEventArgs, System.Threading.Tasks.Task> callback) { throw null; }
        public static Microsoft.AspNetCore.Components.EventCallback<Microsoft.AspNetCore.Components.Web.DragEventArgs> Create(this Microsoft.AspNetCore.Components.EventCallbackFactory factory, object receiver, System.Func<Microsoft.AspNetCore.Components.Web.DragEventArgs, System.Threading.Tasks.Task> callback) { throw null; }
        public static Microsoft.AspNetCore.Components.EventCallback<Microsoft.AspNetCore.Components.Web.ErrorEventArgs> Create(this Microsoft.AspNetCore.Components.EventCallbackFactory factory, object receiver, System.Func<Microsoft.AspNetCore.Components.Web.ErrorEventArgs, System.Threading.Tasks.Task> callback) { throw null; }
        public static Microsoft.AspNetCore.Components.EventCallback<Microsoft.AspNetCore.Components.Web.FocusEventArgs> Create(this Microsoft.AspNetCore.Components.EventCallbackFactory factory, object receiver, System.Func<Microsoft.AspNetCore.Components.Web.FocusEventArgs, System.Threading.Tasks.Task> callback) { throw null; }
        public static Microsoft.AspNetCore.Components.EventCallback<Microsoft.AspNetCore.Components.Web.KeyboardEventArgs> Create(this Microsoft.AspNetCore.Components.EventCallbackFactory factory, object receiver, System.Func<Microsoft.AspNetCore.Components.Web.KeyboardEventArgs, System.Threading.Tasks.Task> callback) { throw null; }
        public static Microsoft.AspNetCore.Components.EventCallback<Microsoft.AspNetCore.Components.Web.MouseEventArgs> Create(this Microsoft.AspNetCore.Components.EventCallbackFactory factory, object receiver, System.Func<Microsoft.AspNetCore.Components.Web.MouseEventArgs, System.Threading.Tasks.Task> callback) { throw null; }
        public static Microsoft.AspNetCore.Components.EventCallback<Microsoft.AspNetCore.Components.Web.PointerEventArgs> Create(this Microsoft.AspNetCore.Components.EventCallbackFactory factory, object receiver, System.Func<Microsoft.AspNetCore.Components.Web.PointerEventArgs, System.Threading.Tasks.Task> callback) { throw null; }
        public static Microsoft.AspNetCore.Components.EventCallback<Microsoft.AspNetCore.Components.Web.ProgressEventArgs> Create(this Microsoft.AspNetCore.Components.EventCallbackFactory factory, object receiver, System.Func<Microsoft.AspNetCore.Components.Web.ProgressEventArgs, System.Threading.Tasks.Task> callback) { throw null; }
        public static Microsoft.AspNetCore.Components.EventCallback<Microsoft.AspNetCore.Components.Web.TouchEventArgs> Create(this Microsoft.AspNetCore.Components.EventCallbackFactory factory, object receiver, System.Func<Microsoft.AspNetCore.Components.Web.TouchEventArgs, System.Threading.Tasks.Task> callback) { throw null; }
        public static Microsoft.AspNetCore.Components.EventCallback<Microsoft.AspNetCore.Components.Web.WheelEventArgs> Create(this Microsoft.AspNetCore.Components.EventCallbackFactory factory, object receiver, System.Func<Microsoft.AspNetCore.Components.Web.WheelEventArgs, System.Threading.Tasks.Task> callback) { throw null; }
    }
    public static partial class WebRenderTreeBuilderExtensions
    {
        public static void AddEventPreventDefaultAttribute(this Microsoft.AspNetCore.Components.Rendering.RenderTreeBuilder builder, int sequence, string eventName, bool value) { }
        public static void AddEventStopPropagationAttribute(this Microsoft.AspNetCore.Components.Rendering.RenderTreeBuilder builder, int sequence, string eventName, bool value) { }
    }
    public partial class WheelEventArgs : Microsoft.AspNetCore.Components.Web.MouseEventArgs
    {
        public WheelEventArgs() { }
        public long DeltaMode { [System.Runtime.CompilerServices.CompilerGeneratedAttribute] get { throw null; } [System.Runtime.CompilerServices.CompilerGeneratedAttribute] set { } }
        public double DeltaX { [System.Runtime.CompilerServices.CompilerGeneratedAttribute] get { throw null; } [System.Runtime.CompilerServices.CompilerGeneratedAttribute] set { } }
        public double DeltaY { [System.Runtime.CompilerServices.CompilerGeneratedAttribute] get { throw null; } [System.Runtime.CompilerServices.CompilerGeneratedAttribute] set { } }
        public double DeltaZ { [System.Runtime.CompilerServices.CompilerGeneratedAttribute] get { throw null; } [System.Runtime.CompilerServices.CompilerGeneratedAttribute] set { } }
    }
}<|MERGE_RESOLUTION|>--- conflicted
+++ resolved
@@ -13,8 +13,6 @@
         public string? Suffix { [System.Runtime.CompilerServices.CompilerGeneratedAttribute] get { throw null; } }
         public string? Type { [System.Runtime.CompilerServices.CompilerGeneratedAttribute] get { throw null; } }
         public string? ValueAttribute { [System.Runtime.CompilerServices.CompilerGeneratedAttribute] get { throw null; } }
-<<<<<<< HEAD
-=======
     }
     public static partial class ElementReferenceExtensions
     {
@@ -23,7 +21,6 @@
     public partial class WebElementReferenceContext : Microsoft.AspNetCore.Components.ElementReferenceContext
     {
         public WebElementReferenceContext(Microsoft.JSInterop.IJSRuntime jsRuntime) { }
->>>>>>> eeaa85b8
     }
 }
 namespace Microsoft.AspNetCore.Components.Forms
