﻿// Copyright (c) .NET Foundation. All rights reserved.
// Licensed under the Apache License, Version 2.0. See License.txt in the project root for license information.

using System;
using Microsoft.AspNetCore.Razor.Language;
using Microsoft.AspNetCore.Razor.Language.Extensions;
using Microsoft.AspNetCore.Razor.Language.Intermediate;
using Xunit;

namespace Microsoft.AspNetCore.Mvc.Razor.Extensions
{
    public class RazorPageDocumentClassifierPassTest
    {
        [Fact]
        public void RazorPageDocumentClassifierPass_LogsErrorForImportedPageDirectives()
        {
            // Arrange
            var sourceSpan = new SourceSpan("import.cshtml", 0, 0, 0, 5);
            var expectedDiagnostic = RazorExtensionsDiagnosticFactory.CreatePageDirective_CannotBeImported(sourceSpan);
            var importDocument = RazorSourceDocument.Create("@page", "import.cshtml");
            var sourceDocument = RazorSourceDocument.Create("<p>Hello World</p>", "main.cshtml");
            var codeDocument = RazorCodeDocument.Create(sourceDocument, new[] { importDocument });
            var engine = CreateEngine();
            var irDocument = CreateIRDocument(engine, codeDocument);
            var pass = new RazorPageDocumentClassifierPass
            {
                Engine = engine
            };

            // Act
            pass.Execute(codeDocument, irDocument);

            // Assert
            var pageDirectives = irDocument.FindDirectiveReferences(PageDirective.Directive);
            var directive = Assert.Single(pageDirectives);
            var diagnostic = Assert.Single(directive.Node.Diagnostics);
            Assert.Equal(expectedDiagnostic, diagnostic);
        }

        [Fact]
        public void RazorPageDocumentClassifierPass_LogsErrorIfDirectiveNotAtTopOfFile()
        {
            // Arrange
            var sourceSpan = new SourceSpan(
                "Test.cshtml",
                absoluteIndex: 14 + Environment.NewLine.Length * 2,
                lineIndex: 2,
                characterIndex: 0,
                length: 5 + Environment.NewLine.Length);

            var expectedDiagnostic = RazorExtensionsDiagnosticFactory.CreatePageDirective_MustExistAtTheTopOfFile(sourceSpan);
            var content = @"
@somethingelse
@page
";
            var codeDocument = RazorCodeDocument.Create(RazorSourceDocument.Create(content, "Test.cshtml"));

            var engine = CreateEngine();
            var irDocument = CreateIRDocument(engine, codeDocument);
            var pass = new RazorPageDocumentClassifierPass
            {
                Engine = engine
            };

            // Act
            pass.Execute(codeDocument, irDocument);
            var visitor = new Visitor();
            visitor.Visit(irDocument);

            // Assert
<<<<<<< HEAD
            var pageDirectives = irDocument.FindDirectiveReferences(PageDirective.Directive);
            var directive = Assert.Single(pageDirectives);
            var diagnostic = Assert.Single(directive.Node.Diagnostics);
=======
            var documentNode = codeDocument.GetDocumentIntermediateNode();
            var diagnostic = Assert.Single(documentNode.Diagnostics);
>>>>>>> 4cd24a2b
            Assert.Equal(expectedDiagnostic, diagnostic);
        }

        [Fact]
        public void RazorPageDocumentClassifierPass_DoesNotLogErrorIfCommentAndWhitespaceBeforeDirective()
        {
            // Arrange
            var content = @"
@* some comment *@
     
@page
";
            var codeDocument = RazorCodeDocument.Create(RazorSourceDocument.Create(content, "Test.cshtml"));

            var engine = CreateEngine();
            var irDocument = CreateIRDocument(engine, codeDocument);
            var pass = new RazorPageDocumentClassifierPass
            {
                Engine = engine
            };

            // Act
            pass.Execute(codeDocument, irDocument);
            var visitor = new Visitor();
            visitor.Visit(irDocument);

            // Assert
<<<<<<< HEAD
            var pageDirectives = irDocument.FindDirectiveReferences(PageDirective.Directive);
            var directive = Assert.Single(pageDirectives);
            Assert.Empty(directive.Node.Diagnostics);
=======
            var documentNode = codeDocument.GetDocumentIntermediateNode();
            Assert.Empty(documentNode.Diagnostics);
>>>>>>> 4cd24a2b
        }

        [Fact]
        public void RazorPageDocumentClassifierPass_SetsDocumentKind()
        {
            // Arrange
            var codeDocument = RazorCodeDocument.Create(RazorSourceDocument.Create("@page", "Test.cshtml"));

            var engine = CreateEngine();
            var irDocument = CreateIRDocument(engine, codeDocument);
            var pass = new RazorPageDocumentClassifierPass
            {
                Engine = engine
            };

            // Act
            pass.Execute(codeDocument, irDocument);

            // Assert
            Assert.Equal("mvc.1.0.razor-page", irDocument.DocumentKind);
        }

        [Fact]
        public void RazorPageDocumentClassifierPass_NoOpsIfDocumentKindIsAlreadySet()
        {
            // Arrange
            var codeDocument = RazorCodeDocument.Create(RazorSourceDocument.Create("@page", "Test.cshtml"));

            var engine = CreateEngine();
            var irDocument = CreateIRDocument(engine, codeDocument);
            irDocument.DocumentKind = "some-value";
            var pass = new RazorPageDocumentClassifierPass
            {
                Engine = engine
            };

            // Act
            pass.Execute(codeDocument, irDocument);

            // Assert
            Assert.Equal("some-value", irDocument.DocumentKind);
        }

        [Fact]
        public void RazorPageDocumentClassifierPass_NoOpsIfPageDirectiveIsMalformed()
        {
            // Arrange
            var codeDocument = RazorCodeDocument.Create(RazorSourceDocument.Create("@page+1", "Test.cshtml"));

            var engine = CreateEngine();
            var irDocument = CreateIRDocument(engine, codeDocument);
            irDocument.DocumentKind = "some-value";
            var pass = new RazorPageDocumentClassifierPass
            {
                Engine = engine
            };

            // Act
            pass.Execute(codeDocument, irDocument);

            // Assert
            Assert.Equal("some-value", irDocument.DocumentKind);
        }

        [Fact]
        public void RazorPageDocumentClassifierPass_SetsNamespace()
        {
            // Arrange
            var codeDocument = RazorCodeDocument.Create(RazorSourceDocument.Create("@page", "Test.cshtml"));

            var engine = CreateEngine();
            var irDocument = CreateIRDocument(engine, codeDocument);
            var pass = new RazorPageDocumentClassifierPass
            {
                Engine = engine
            };

            // Act
            pass.Execute(codeDocument, irDocument);
            var visitor = new Visitor();
            visitor.Visit(irDocument);

            // Assert
            Assert.Equal("AspNetCore", visitor.Namespace.Content);
        }

        [Fact]
        public void RazorPageDocumentClassifierPass_SetsClass()
        {
            // Arrange
            var properties = new RazorSourceDocumentProperties(filePath: "ignored", relativePath: "Test.cshtml");
            var codeDocument = RazorCodeDocument.Create(RazorSourceDocument.Create("@page", properties));

            var engine = CreateEngine();
            var irDocument = CreateIRDocument(engine, codeDocument);
            var pass = new RazorPageDocumentClassifierPass
            {
                Engine = engine
            };

            // Act
            pass.Execute(codeDocument, irDocument);
            var visitor = new Visitor();
            visitor.Visit(irDocument);

            // Assert
            Assert.Equal("global::Microsoft.AspNetCore.Mvc.RazorPages.Page", visitor.Class.BaseType);
            Assert.Equal(new[] { "public" }, visitor.Class.Modifiers);
            Assert.Equal("Test", visitor.Class.ClassName);
        }

        [Theory]
        [InlineData("/Views/Home/Index.cshtml", "_Views_Home_Index")]
        [InlineData("/Areas/MyArea/Views/Home/About.cshtml", "_Areas_MyArea_Views_Home_About")]
        public void RazorPageDocumentClassifierPass_UsesRelativePathToGenerateTypeName(string relativePath, string expected)
        {
            // Arrange
            var properties = new RazorSourceDocumentProperties(filePath: "ignored", relativePath: relativePath);
            var codeDocument = RazorCodeDocument.Create(RazorSourceDocument.Create("@page", properties));

            var engine = CreateEngine();
            var irDocument = CreateIRDocument(engine, codeDocument);
            var pass = new RazorPageDocumentClassifierPass
            {
                Engine = engine
            };

            // Act
            pass.Execute(codeDocument, irDocument);
            var visitor = new Visitor();
            visitor.Visit(irDocument);

            // Assert
            Assert.Equal(expected, visitor.Class.ClassName);
        }

        [Fact]
        public void RazorPageDocumentClassifierPass_UsesAbsolutePath_IfRelativePathIsNotSet()
        {
            // Arrange
            var properties = new RazorSourceDocumentProperties(filePath: @"x::\application\Views\Home\Index.cshtml", relativePath: null);
            var codeDocument = RazorCodeDocument.Create(RazorSourceDocument.Create("@page", properties));

            var engine = CreateEngine();
            var irDocument = CreateIRDocument(engine, codeDocument);
            var pass = new RazorPageDocumentClassifierPass
            {
                Engine = engine
            };

            // Act
            pass.Execute(codeDocument, irDocument);
            var visitor = new Visitor();
            visitor.Visit(irDocument);

            // Assert
            Assert.Equal("x___application_Views_Home_Index", visitor.Class.ClassName);
        }

        [Fact]
        public void RazorPageDocumentClassifierPass_SanitizesClassName()
        {
            // Arrange
            var properties = new RazorSourceDocumentProperties(filePath: @"x:\Test.cshtml", relativePath: "path.with+invalid-chars");
            var codeDocument = RazorCodeDocument.Create(RazorSourceDocument.Create("@page", properties));

            var engine = CreateEngine();
            var irDocument = CreateIRDocument(engine, codeDocument);
            var pass = new RazorPageDocumentClassifierPass
            {
                Engine = engine
            };

            // Act
            pass.Execute(codeDocument, irDocument);
            var visitor = new Visitor();
            visitor.Visit(irDocument);

            // Assert
            Assert.Equal("path_with_invalid_chars", visitor.Class.ClassName);
        }

        [Fact]
        public void RazorPageDocumentClassifierPass_SetsUpExecuteAsyncMethod()
        {
            // Arrange
            var codeDocument = RazorCodeDocument.Create(RazorSourceDocument.Create("@page", "Test.cshtml"));

            var engine = CreateEngine();
            var irDocument = CreateIRDocument(engine, codeDocument);
            var pass = new RazorPageDocumentClassifierPass
            {
                Engine = engine
            };

            // Act
            pass.Execute(codeDocument, irDocument);
            var visitor = new Visitor();
            visitor.Visit(irDocument);

            // Assert
            Assert.Equal("ExecuteAsync", visitor.Method.MethodName);
            Assert.Equal("global::System.Threading.Tasks.Task", visitor.Method.ReturnType);
            Assert.Equal(new[] { "public", "async", "override" }, visitor.Method.Modifiers);
        }

        [Fact]
        public void RazorPageDocumentClassifierPass_AddsRouteTemplateMetadata()
        {
            // Arrange
            var properties = new RazorSourceDocumentProperties(filePath: "ignored", relativePath: "Test.cshtml");
            var codeDocument = RazorCodeDocument.Create(RazorSourceDocument.Create("@page \"some-route\"", properties));

            var engine = CreateEngine();
            var irDocument = CreateIRDocument(engine, codeDocument);
            var pass = new RazorPageDocumentClassifierPass
            {
                Engine = engine
            };

            // Act
            pass.Execute(codeDocument, irDocument);
            var visitor = new Visitor();
            visitor.Visit(irDocument);

            // Assert
            var attributeNode = Assert.IsType<RazorCompiledItemMetadataAttributeIntermediateNode>(visitor.ExtensionNode);
            Assert.Equal("RouteTemplate", attributeNode.Key);
            Assert.Equal("some-route", attributeNode.Value);
        }

        private static RazorEngine CreateEngine()
        {
            return RazorEngine.Create(b =>
            {
                PageDirective.Register(b);
            });
        }

        private static DocumentIntermediateNode CreateIRDocument(RazorEngine engine, RazorCodeDocument codeDocument)
        {
            for (var i = 0; i < engine.Phases.Count; i++)
            {
                var phase = engine.Phases[i];
                phase.Execute(codeDocument);

                if (phase is IRazorIntermediateNodeLoweringPhase)
                {
                    break;
                }
            }

            return codeDocument.GetDocumentIntermediateNode();
        }

        private class Visitor : IntermediateNodeWalker
        {
            public NamespaceDeclarationIntermediateNode Namespace { get; private set; }

            public ClassDeclarationIntermediateNode Class { get; private set; }

            public MethodDeclarationIntermediateNode Method { get; private set; }

            public ExtensionIntermediateNode ExtensionNode { get; private set; }

            public override void VisitMethodDeclaration(MethodDeclarationIntermediateNode node)
            {
                Method = node;
            }

            public override void VisitNamespaceDeclaration(NamespaceDeclarationIntermediateNode node)
            {
                Namespace = node;
                base.VisitNamespaceDeclaration(node);
            }

            public override void VisitClassDeclaration(ClassDeclarationIntermediateNode node)
            {
                Class = node;
                base.VisitClassDeclaration(node);
            }

            public override void VisitExtension(ExtensionIntermediateNode node)
            {
                ExtensionNode = node;
            }
        }
    }
}<|MERGE_RESOLUTION|>--- conflicted
+++ resolved
@@ -68,14 +68,8 @@
             visitor.Visit(irDocument);
 
             // Assert
-<<<<<<< HEAD
-            var pageDirectives = irDocument.FindDirectiveReferences(PageDirective.Directive);
-            var directive = Assert.Single(pageDirectives);
-            var diagnostic = Assert.Single(directive.Node.Diagnostics);
-=======
             var documentNode = codeDocument.GetDocumentIntermediateNode();
             var diagnostic = Assert.Single(documentNode.Diagnostics);
->>>>>>> 4cd24a2b
             Assert.Equal(expectedDiagnostic, diagnostic);
         }
 
@@ -103,14 +97,8 @@
             visitor.Visit(irDocument);
 
             // Assert
-<<<<<<< HEAD
-            var pageDirectives = irDocument.FindDirectiveReferences(PageDirective.Directive);
-            var directive = Assert.Single(pageDirectives);
-            Assert.Empty(directive.Node.Diagnostics);
-=======
             var documentNode = codeDocument.GetDocumentIntermediateNode();
             Assert.Empty(documentNode.Diagnostics);
->>>>>>> 4cd24a2b
         }
 
         [Fact]
