--- conflicted
+++ resolved
@@ -126,11 +126,7 @@
     <RuntimeInstallerBaseName>aspnetcore-runtime</RuntimeInstallerBaseName>
     <TargetingPackInstallerBaseName>aspnetcore-targeting-pack</TargetingPackInstallerBaseName>
 
-<<<<<<< HEAD
-    <!-- Produce targeting pack installers/packages once per major.minor except in extraordinary cases i.e. 3.1.8. -->
-=======
-    <!-- This is used to produce targeting pack installers/packages once per major.minor. -->
->>>>>>> 7532d730
+    <!-- This is used to produce targeting pack installers/packages once per major.minor except in extraordinary cases i.e. 3.1.8. -->
     <IsTargetingPackBuilding Condition=" '$(DotNetBuildFromSource)' == 'true' ">false</IsTargetingPackBuilding>
     <IsTargetingPackBuilding
         Condition=" '$(IsTargetingPackBuilding)' == '' AND '$(AspNetCorePatchVersion)' != '8' ">false</IsTargetingPackBuilding>
